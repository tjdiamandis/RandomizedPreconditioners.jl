abstract type Sketch{T} end
abstract type FactoredSketch{T} <: Sketch{T} end


# ------------------------------------------------------------------------------
# |                               Nystrom Sketch                               |
# ------------------------------------------------------------------------------
struct NystromSketch{T, AT <: AbstractArray{T}, V <: AbstractVector{T}} <: FactoredSketch{T}
    U::AT
    Λ::Diagonal{T, V}
end

#TODO: should this just wrap / generalize a NystromSketch (inc. flag for PSD)
# Specifically NystromSketch being a subtype of eigensketch
struct EigenSketch{T} <: FactoredSketch{T}
    U::Matrix{T}
    Λ::Diagonal{T, Vector{T}}
end

# Constructs Â_nys in factored form
# Â_nys = (AΩ)(ΩᵀAΩ)^†(AΩ)^ᵀ = UΛUᵀ
# [Martinsson & Tropp, Algorithm 16]
function NystromSketch(A::AbstractMatrix{T}; k::Int=0, r::Int=0, check=false, Ω=nothing) where {T <: Real}
    n = size(A, 1)
<<<<<<< HEAD
    if iszero(k) || iszero(r)
        r = min(n ÷ 10 + 1, 50)
        k = r
    end
    k > r && throw(ArgumentError("k must be less than r"))
    check && check_psd(A)
    
    Y = zeros(n, r)
=======
    Y = similar(A, n, r)
>>>>>>> 56bd927e
    
    ν = sqrt(n)*eps(norm(A))                    #TODO: revisit this choice
    A[diagind(A)] .+= ν
    
    isnothing(Ω) && (Ω = GaussianTestMatrix(n, r))
    rangefinder!(Y, A, Ω; q=0, Z=nothing, orthogonalize=false)
    A[diagind(A)] .-= ν
    Z = similar(A, r, r)
    mul!(Z, Ω', Y)

    B = Y / cholesky(Symmetric(Z)).U
    U, Σ, _ = svd(B)
    Λ = Diagonal(max.(0, Σ.^2 .- ν)[1:k])

    return NystromSketch(U[:, 1:k], Λ)
end

<<<<<<< HEAD
function NystromSketch(A::AbstractMatrix{T}, k::Int, r::Int; check=false, Ω=nothing) where {T <: Real}
    return NystromSketch(A; k=k, r=r, check=check, Ω=Ω)
end

# NystromSketch for objects A that have mul! defined
function NystromSketch(A; r::Int=0, n=nothing, q=0, Ω=nothing)
    n = isnothing(n) ? size(A, 1) : n
    if iszero(r)
        r = min(n ÷ 10 + 1, 50)
    end
    Y = zeros(n, r)
=======
>>>>>>> 56bd927e

"""
    NystromSketch(A, r::Int; n=nothing, S=Array{Float64,2})

Construct a Nystrom sketch of the matrix A with rank r. If A is not a matrix and instead 
is a function that implements mul!, then S is the type of the output matrix.
"""
function NystromSketch(A, r::Int; n=nothing, S=Array{Float64,2})
    n = isnothing(n) ? size(A, 1) : n
    Y = S(undef, n, r)
    fill!(Y, 0)
    Ω = S(undef, n, r)
    randn!(Ω)
    Ω ./= sqrt(n)
    # TODO: maybe add a powering option here?
    for i in 1:r
        @views mul!(Y[:, i], A, Ω[:, i])
    end
    
    ν = sqrt(n)*eps(norm(Y))
    @. Y = Y + ν*Ω

    Z = S(undef, r, r)
    mul!(Z, Ω', Y)
    # Z[diagind(Z)] .+= ν                 # for numerical stability
    
    B = Y / cholesky(Symmetric(Z)).U
    U, Σ, _ = svd(B)
    Λ = Diagonal(max.(0, Σ.^2 .- ν))

    return NystromSketch(U, Λ)
end

function NystromSketch(A::AbstractMatrix{T}, r::Int; check=false, Ω=nothing) where {T <: Real}
    return NystromSketch(A; r=r, check=check, Ω=Ω)
end

# When you want to skecth M = AᵀA
function NystromSketch_ATA(A::AbstractMatrix{T}, k::Int, r::Int) where {T}
    m, n = size(A)
    Y = similar(A, n, r)
    cache = similar(A, m, r)
    
    Ω = 1/sqrt(n) * randn(n, r)
    mul!(cache, A, Ω)
    mul!(Y, A', cache)

    ν = sqrt(n)*eps(norm(Y))
    @. Y = Y + ν*Ω

    Z = similar(A, r, r)
    mul!(Z, Ω', Y)
    # Z[diagind(Z)] .+= ν                 # for numerical stability

    B = Y / cholesky(Symmetric(Z)).U
    U, Σ, _ = svd(B)
    Λ = Diagonal(max.(0, Σ.^2 .- ν)[1:k])

    return NystromSketch(U[:, 1:k], Λ)
end

# When you want to skecth M = AᵀA
# Used in adaptive sketch
function NystromSketch_ATA!(Y::Matrix{T}, Ω::Matrix{T}, A::AbstractMatrix{T}, r::Int, r0::Int) where {T}
    m, n = size(A)
    r1 = r - r0
    new_inds = r0+1:r0+r1
    cache = similar(Y, m, r1)

    @views randn!(Ω[:, new_inds])
    @views Ω[:, new_inds] ./= sqrt(n)

    @views mul!(cache, A, Ω[:, new_inds])
    @views mul!(Y[:, new_inds], A', cache)
    
    @views ν = sqrt(n)*eps(norm(Y[:, 1:r]))
    Z = similar(Y, r, r)
    @views mul!(Z, Ω[:, 1:r]', Y[:, 1:r])
    Z[diagind(Z)] .+= ν                 # for numerical stability

    @views B = Y[:,1:r] / cholesky(Symmetric(Z)).U
    U, Σ, _ = svd(B)
    Λ = Diagonal(max.(0, Σ.^2 .- ν))

    return NystromSketch(U, Λ)
end


check_input(A, ::Type{NystromSketch}) = check_psd(A)
Sketch(A, k, r, ::Type{NystromSketch}; check=false, q=0) = NystromSketch(A, k, r; check=check)

# Define basic properties
Base.eltype(::Sketch{T}) where {T} = T
Base.size(Ahat::Union{NystromSketch, EigenSketch}) = (size(Ahat.U, 1), size(Ahat.U, 1))
Base.size(Ahat::FactoredSketch, d::Int) = d <= 2 ? size(Ahat)[d] : 1
LinearAlgebra.adjoint(A::Sketch) = Adjoint(A)
LinearAlgebra.rank(Ahat::FactoredSketch) = size(Ahat.U, 2)
LinearAlgebra.svdvals(Ahat::FactoredSketch) = Ahat.Λ.diag
function Base.show(io::IO, mime::MIME{Symbol("text/plain")}, Ahat::Union{NystromSketch, EigenSketch})
    Base.showarg(stdout, Ahat, true)
    println(io, "U factor:")
    show(io, mime, Ahat.U)
    println(io, "\nEigenvalues:")
    show(io, mime, Ahat.Λ.diag)
end
#TODO: this is a hack and definitely not best practice
function Base.show(io::IO, Ahat_::Adjoint{<:Any, <:Sketch})
    print(io, "Adjoint of ")
    show(io, parent(Ahat_))
end

# Define operations for Nystrom Sketch
Matrix(Anys::Union{NystromSketch, EigenSketch}) = Anys.U*Anys.Λ*Anys.U'
LinearAlgebra.eigvals(Anys::Union{NystromSketch, EigenSketch}) = Anys.Λ.diag    # decreasing order

function LinearAlgebra.mul!(y, Anys::Union{NystromSketch, EigenSketch}, x; cache=similar(x, rank(Anys)))
    length(y) != length(x) || length(y) != size(Anys, 1) && error(DimensionMismatch())
    r = rank(Anys)
    @views mul!(cache[1:r], Anys.U', x)
    @views cache[1:r] .*= Anys.Λ.diag
    @views mul!(y, Anys.U, cache[1:r])
    return nothing
end

function LinearAlgebra.:*(Anys::Union{NystromSketch, EigenSketch}, x::AbstractVector)
    n = size(Anys, 1)
    y = similar(x, n)
    mul!(y, Anys, x)
    return y
end


# ------------------------------------------------------------------------------
# |                               Randomized Eigendecomposition                               |
# ------------------------------------------------------------------------------
function EigenSketch(A::AbstractMatrix{T}, k::Int, r::Int; check=false, q::Int=0, Ω=nothing) where {T <: Real}
    check && !issymmetric(A) && throw(ArgumentError("A must be symmetric"))
    k > r && throw(ArgumentError("k must be less than r"))
    Q = rangefinder(A, r; q=q, Ω=Ω)
    C = Q' * A * Q
    @. C = 0.5 * (C + C')                       #TODO: is this needed for numerics?
    Λ, V = eigen(C; sortby=x->-real(x))
    V .= real.(V)
    Λ .= real(Λ)

    # Find largest magnitude eigenspace
    p = sortperm(Λ; by=x->-abs(x))
    Λ = Λ[p][1:k]
    V = V[:, p][:,1:k]

    # Return st eigvals sorted biggest to smallest
    pp = sortperm(Λ; by=x->-x)
    Λ .= Λ[pp]
    V .= V[:, pp]

    U = Q*V
    return EigenSketch(U[:, 1:k], Diagonal(Λ))
end

check_input(A, ::Type{EigenSketch}) = issymmetric(A)
Sketch(A, k, r, ::Type{EigenSketch}; check=false, q=5) = EigenSketch(A, k, r; check=check, q=q)


# ------------------------------------------------------------------------------
# |                               Randomized SVD                               |
# ------------------------------------------------------------------------------
struct RandomizedSVD{T} <: FactoredSketch{T}
    U::Matrix{T}
    Λ::Diagonal{T, Vector{T}}
    V::Matrix{T}
end

# [Martinsson & Tropp, Algorithm 8]
# TODO: look at Tropp et al. 2019 & Halko et al. 2011 for more details on implementation
#   ‘Streaming low-rank matrix approximation with an application to scientiﬁc simulation’
#   'Finding structure with randomness: probabalistic algorithms for constructing 
#    approximate matrix decompositions'
function RandomizedSVD(A::AbstractMatrix{T}, k::Int, r::Int; q::Int=0, Ω=nothing) where {T <: Real}
    k > r && throw(ArgumentError("k must be less than r"))
    Q = rangefinder(A, r; q=q, Ω=Ω)
    C = Q'*A
    Û, Σ, V = svd(C)
    U = Q*Û
    return RandomizedSVD(U[:, 1:k], Diagonal(Σ[1:k]), V[:, 1:k])
end

check_input(A, ::Type{RandomizedSVD}) = nothing
Sketch(A, k, r, ::Type{RandomizedSVD}; check=false, q=5) = RandomizedSVD(A, k, r; q=q)

# Define basic operations
Base.size(Ahat::RandomizedSVD) = (size(Ahat.U, 1), size(Ahat.V, 1))
Matrix(Ahat::RandomizedSVD) = Ahat.U*Ahat.Λ*Ahat.V'
function Base.show(io::IO, mime::MIME{Symbol("text/plain")}, Ahat::RandomizedSVD)
    Base.showarg(stdout, Ahat, true)
    println(io, "\nU factor:")
    show(io, mime, Ahat.U)
    println(io, "\nsingular values:")
    show(io, mime, Ahat.Λ.diag)
    println(io, "\nV factor:")
    show(io, mime, Ahat.V)
end

function LinearAlgebra.mul!(y, Ahat::RandomizedSVD, x; cache=similar(x, rank(Ahat)))
    length(x) != size(Ahat, 2) || length(y) != size(Ahat, 1) && error(DimensionMismatch())
    r = rank(Ahat)
    @views mul!(cache[1:r], Ahat.V', x)
    @views cache[1:r] .*= Ahat.Λ.diag
    @views mul!(y, Ahat.U, cache[1:r])
    return nothing
end

function LinearAlgebra.mul!(x, Ahat_::Adjoint{T, RandomizedSVD{T}}, y; cache=similar(y, rank(Ahat))) where {T}
    Ahat = parent(Ahat_)
    length(x) != size(Ahat, 2) || length(y) != size(Ahat, 1) && error(DimensionMismatch())
    r = rank(Ahat)
    @views mul!(cache[1:r], Ahat.U', y)
    @views cache[1:r] .*= Ahat.Λ.diag
    @views mul!(x, Ahat.V, cache[1:r])
    return nothing
end

function LinearAlgebra.:*(Ahat::Union{Adjoint{T, RandomizedSVD{T}}, RandomizedSVD{T}}, x::AbstractVector) where {T}
    y = similar(x, size(Ahat, 1))
    mul!(y, Ahat, x)
    return y
end



# ------------------------------------------------------------------------------
# |                             General Utilities                              |
# ------------------------------------------------------------------------------
# Power method to estimate ||A - Ahat|| (specialized for Symmetric)
function estimate_norm_E(A, Ahat::NystromSketch{T}; q=10, cache=nothing) where {T <: Number}
    n = size(Ahat, 2)
    if !isnothing(cache)
        u, v = cache.u, cache.v
    else
        u, v = zeros(T, n), zeros(T, n)
        cache = (Ahat_mul=zeros(T, n),)
    end
    
    randn!(v)
    normalize!(v)
    
    Ehat = Inf
    for _ in 1:q
        # v = (A - Ahat)*u
        mul!(u, Ahat, v; cache=cache.Ahat_mul)
        mul!(u, A, v, 1.0, -1.0)
        Ehat = dot(u, v)
        normalize!(u)
        v .= u

    end
    
    return Ehat
end

# Power method to estimate ||A - Ahat||
function estimate_norm_E(A, Ahat::Sketch{T}; q=10, cache=nothing) where {T <: Number}
    m, n = size(A)
    if !isnothing(cache)
        u, v = cache.u, cache.v
    else
        u, v = zeros(T, m), zeros(T, n)
        cache = (Ahat_mul=zeros(T, min(m, n)),)
    end
    
    randn!(u)
    normalize!(u)
    randn!(v)
    normalize!(v)
    
    Ehat = Inf
    for _ in 1:q
        # u = (A - Ahat)*v
        mul!(u, Ahat, v; cache=cache.Ahat_mul)
        mul!(u, A, v, 1.0, -1.0)
        normalize!(u)

        # v = (A - Ahat)ᵀ*v
        if typeof(Ahat) <: Union{NystromSketch, EigenSketch}
            v .= u
        else
            mul!(v, Ahat', u; cache=cache.Ahat_mul)
            mul!(v, A', u, 1.0, -1.0)
            normalize!(v)
        end

        Ehat = abs(dot(u, A, v) - dot(u, Ahat, v))
    end
    return Ehat
end

# Increases rank until the approximation is sufficient
# By [Frangella et al., Prop 5.3], have that κ(P^{-1/2} * A * P^{-1/2}) ≤ (λᵣ + μ + ||E||)/μ
# TODO: Add verbose logging
# TODO: Could improve efficiency here, especially if the same sketch matrix is reused
function adaptive_sketch(
    A::AbstractMatrix{T}, r0::Int, SketchType::Type{<:Sketch};
    condition_number=false,
    ρ=1e-4,
    r_inc_factor=2.0,
    k_factor=0.9,
    tol=1e-6,
    check=false,
    q_norm=20,
    q_sketch=5,
    verbose=false
) where {T <: Real}
    check && check_input(A, SketchType)
    m, n = size(A)
    cache = (
        u=zeros(m),
        v=zeros(n),
        Ahat_mul=zeros(n)
    )
    r = r0
    Ahat = nothing
    error_metric = Inf
    while error_metric > tol && r < n
        k = round(Int, k_factor*r)
        Ahat = Sketch(A, k, r, SketchType; check=check, q=q_sketch)
        if condition_number
            error_metric = (Ahat.Λ[end] + ρ) / ρ - 1
            verbose && @info "κ = $error_metric, r = $r"
        else
            error_metric = estimate_norm_E(A, Ahat; q=q_norm, cache=cache)
            verbose && @info "||E|| = $error_metric, r = $r"
        end
        r = round(Int, r_inc_factor*r)
    end
    return Ahat
end


#TODO: better to not pre-allocate Y and Ω?
function adaptive_sketch_ATA(
    A::AbstractMatrix{T}, r0::Int, rmax::Int;
    ρ=1e-4,
    r_inc_factor=2.0,
    tol=1e-6,
    verbose=false
) where {T <: Real}
    m, n = size(A)
    cache = (
        u=zeros(m),
        v=zeros(n),
        Ahat_mul=zeros(n)
    )
    r = r0
    Ahat = nothing
    error_metric = Inf
    Y, Ω = zeros(n, rmax), zeros(n, rmax)
    r_prev = 0
    while error_metric > tol && r <= rmax
        Ahat = NystromSketch_ATA!(Y, Ω, A, r, r_prev)
        
        error_metric = (Ahat.Λ[end] + ρ) / ρ - 1
        verbose && @info "κ = $error_metric, r = $r"

        r_prev = r
        r = round(Int, r_inc_factor*r)
        r > rmax && (r = rmax;)
    end
    return Ahat
end<|MERGE_RESOLUTION|>--- conflicted
+++ resolved
@@ -22,7 +22,6 @@
 # [Martinsson & Tropp, Algorithm 16]
 function NystromSketch(A::AbstractMatrix{T}; k::Int=0, r::Int=0, check=false, Ω=nothing) where {T <: Real}
     n = size(A, 1)
-<<<<<<< HEAD
     if iszero(k) || iszero(r)
         r = min(n ÷ 10 + 1, 50)
         k = r
@@ -30,11 +29,7 @@
     k > r && throw(ArgumentError("k must be less than r"))
     check && check_psd(A)
     
-    Y = zeros(n, r)
-=======
     Y = similar(A, n, r)
->>>>>>> 56bd927e
-    
     ν = sqrt(n)*eps(norm(A))                    #TODO: revisit this choice
     A[diagind(A)] .+= ν
     
@@ -51,34 +46,29 @@
     return NystromSketch(U[:, 1:k], Λ)
 end
 
-<<<<<<< HEAD
 function NystromSketch(A::AbstractMatrix{T}, k::Int, r::Int; check=false, Ω=nothing) where {T <: Real}
     return NystromSketch(A; k=k, r=r, check=check, Ω=Ω)
 end
 
-# NystromSketch for objects A that have mul! defined
-function NystromSketch(A; r::Int=0, n=nothing, q=0, Ω=nothing)
+"""
+    NystromSketch(A, r::Int; n=nothing, S=Array{Float64,2})
+
+Construct a Nystrom sketch of the matrix A with rank r. If A is not a matrix and instead 
+is a function that implements mul!, then S is the type of the output matrix.
+"""
+function NystromSketch(A; r::Int, n=nothing, S=Array{Float64,2})
     n = isnothing(n) ? size(A, 1) : n
     if iszero(r)
         r = min(n ÷ 10 + 1, 50)
     end
-    Y = zeros(n, r)
-=======
->>>>>>> 56bd927e
-
-"""
-    NystromSketch(A, r::Int; n=nothing, S=Array{Float64,2})
-
-Construct a Nystrom sketch of the matrix A with rank r. If A is not a matrix and instead 
-is a function that implements mul!, then S is the type of the output matrix.
-"""
-function NystromSketch(A, r::Int; n=nothing, S=Array{Float64,2})
-    n = isnothing(n) ? size(A, 1) : n
+    
     Y = S(undef, n, r)
     fill!(Y, 0)
+
     Ω = S(undef, n, r)
     randn!(Ω)
     Ω ./= sqrt(n)
+
     # TODO: maybe add a powering option here?
     for i in 1:r
         @views mul!(Y[:, i], A, Ω[:, i])
@@ -98,7 +88,7 @@
     return NystromSketch(U, Λ)
 end
 
-function NystromSketch(A::AbstractMatrix{T}, r::Int; check=false, Ω=nothing) where {T <: Real}
+function NystromSketch(A, r::Int; check=false, Ω=nothing)
     return NystromSketch(A; r=r, check=check, Ω=Ω)
 end
 
