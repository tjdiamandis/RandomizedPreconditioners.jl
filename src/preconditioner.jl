--- conflicted
+++ resolved
@@ -79,7 +79,6 @@
     )
 end
 
-<<<<<<< HEAD
 # one line constructor
 function NystromPreconditionerInverse(A::AbstractMatrix{T}; μ=1e-6) where {T <: Real}
     Anys = NystromSketch(A)
@@ -87,10 +86,7 @@
     return NystromPreconditionerInverse(Anys, μ)
 end
 
-function LinearAlgebra.mul!(y, P::NystromPreconditionerInverse{T}, x::Vector{T}) where {T <: Real}
-=======
 function LinearAlgebra.mul!(y, P::NystromPreconditionerInverse{T}, x::AbstractVector{T}) where {T <: Real}
->>>>>>> 56bd927e
     length(y) != length(x) && error(DimensionMismatch())
     
     mul!(P.cache, P.A_nys.U', x)
